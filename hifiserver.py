--- conflicted
+++ resolved
@@ -1,836 +1,827 @@
-import logging
-logging.basicConfig(format='%(message)s', level=logging.INFO)
-import os
-import re
-from pathlib import Path # path manipulation
-import dataclasses
-import yaml
-
-import numpy as np # Numpy <3
-import torch
-import soundfile as sf # WAV read + write
-import scipy.interpolate as interp # Interpolator for feats
-import resampy # Resampler (as in sampling rate stuff)
-from http.server import BaseHTTPRequestHandler, HTTPServer
-
-from wav2mel import PitchAdjustableMelSpectrogram
-from hnsep.nets import CascadedNet
-
-version = '0.0.3-hifisampler'
-help_string = '''usage: hifisampler in_file out_file pitch velocity [flags] [offset] [length] [consonant] [cutoff] [volume] [modulation] [tempo] [pitch_string]
-
-Resamples using the PC-NSF-HIFIGAN Vocoder.
-
-arguments:
-\tin_file\t\tPath to input file.
-\tout_file\tPath to output file.
-\tpitch\t\tThe pitch to render on.
-\tvelocity\tThe consonant velocity of the render.
-
-optional arguments:
-\tflags\t\tThe flags of the render. But now, it's not implemented yet. 
-\toffset\t\tThe offset from the start of the render area of the sample. (default: 0)
-\tlength\t\tThe length of the stretched area in milliseconds. (default: 1000)
-\tconsonant\tThe unstretched area of the render in milliseconds. (default: 0)
-\tcutoff\t\tThe cutoff from the end or from the offset for the render area of the sample. (default: 0)
-\tvolume\t\tThe volume of the render in percentage. (default: 100)
-\tmodulation\tThe pitch modulation of the render in percentage. (default: 0)
-\ttempo\t\tThe tempo of the render. Needs to have a ! at the start. (default: !100)
-\tpitch_string\tThe UTAU pitchbend parameter written in Base64 with RLE encoding. (default: AA)'''
-
-notes = {'C' : 0, 'C#' : 1, 'D' : 2, 'D#' : 3, 'E' : 4, 'F' : 5, 'F#' : 6, 'G' : 7, 'G#' : 8, 'A' : 9, 'A#' : 10, 'B' : 11} # Note names lol
-note_re = re.compile(r'([A-G]#?)(-?\d+)') # Note Regex for conversion
-cache_ext = '.hifi.npz' # cache file extension
-
-# Flags
-flags = ['fe', 'fl', 'fo', 'fv', 'fp', 've', 'vo', 'g', 't', 'A', 'B', 'G', 'P', 'S', 'p', 'R', 'D', 'C', 'Z', 'V', 'Me']
-flag_re = '|'.join(flags)
-flag_re = f'({flag_re})([+-]?\\d+)?'
-flag_re = re.compile(flag_re)
-
-@dataclasses.dataclass
-class Config:
-    sample_rate: int = 44100  # UTAU only really likes 44.1khz
-    win_size: int = 2048     # 必须和vocoder训练时一致   
-    hop_size: int = 512      # 必须和vocoder训练时一致     
-    origin_hop_size: int = 128 # 插值前的hopsize,可以适当调小改善长音的电音
-    n_mels: int = 128        # 必须和vocoder训练时一致 
-    n_fft: int = 2048        # 必须和vocoder训练时一致 
-    mel_fmin: float = 40     # 必须和vocoder训练时一致 
-    mel_fmax: float = 16000  # 必须和vocoder训练时一致 
-    fill: int = 6
-    vocoder_path: str = r"\path\to\your\vocoder\pc_nsf_hifigan\model.ckpt"
-    model_type: str = 'ckpt' # or 'onnx'
-    hnsep_model_path: str = r"\path\to\your\hnsep\model.pt"
-    wave_norm: bool = False
-    loop_mode: bool = False
-    peak_limit: float = 1.0
-    device = torch.device("cuda" if torch.cuda.is_available() else "cpu")
-
-class DotDict(dict):
-    def __getattr__(*args):         
-        val = dict.get(*args)         
-        return DotDict(val) if type(val) is dict else val   
-
-    __setattr__ = dict.__setitem__    
-    __delattr__ = dict.__delitem__
-
-def dynamic_range_compression_torch(x, C=1, clip_val=1e-9):
-    return torch.log(torch.clamp(x, min=clip_val) * C)
-
-def loudness_norm(
-    audio: np.ndarray, rate: int, peak=-1.0, loudness=-23.0, block_size=0.400, strength=100
-) -> np.ndarray:
-    """
-    Perform loudness normalization (ITU-R BS.1770-4) on audio files.
-
-    Args:
-        audio: audio data
-        rate: sample rate
-        peak: peak normalize audio to N dB. Defaults to -1.0.
-        loudness: loudness normalize audio to N dB LUFS. Defaults to -23.0.
-        block_size: block size for loudness measurement. Defaults to 0.400. (400 ms)
-        strength: strength of the normalization. Defaults to 100.
-
-    Returns:
-        loudness normalized audio
-    """
-
-    # peak normalize audio to [peak] dB
-    original_length = len(audio)
-    # Check if the audio is shorter than block_size and pad if necessary
-    if original_length < int(rate * block_size):
-        padding_length = int(rate * block_size) - original_length
-        audio = np.pad(audio, (0, padding_length), mode='reflect')
-    
-    # Peak normalize audio to [peak] dB
-    audio = pyln.normalize.peak(audio, peak)
-
-    # Measure the loudness first
-    meter = pyln.Meter(rate, block_size=block_size)  # create BS.1770 meter
-    _loudness = meter.integrated_loudness(audio)
-
-    # Apply strength to calculate the target loudness
-    final_loudness = _loudness + (loudness - _loudness) * strength / 100
-
-    # Loudness normalize audio to [loudness] LUFS
-    audio = pyln.normalize.loudness(audio, _loudness, final_loudness)
-    
-    # If original audio was shorter than block_size, crop it back to its original length
-    if original_length < int(rate * block_size):
-        audio = audio[:original_length]
-    
-    return audio
-
-def load_sep_model(model_path, device='cpu'):
-    config_file = os.path.join(os.path.split(model_path)[0], 'config.yaml')
-    with open(config_file, "r") as config:
-        args = yaml.safe_load(config)
-    args = DotDict(args)
-    model = CascadedNet(
-                args.n_fft, 
-                args.hop_length, 
-                args.n_out, 
-                args.n_out_lstm, 
-                True, 
-                is_mono=args.is_mono,
-                fixed_length = True if args.fixed_length is None else args.fixed_length)
-    model.to(device)
-    model.load_state_dict(torch.load(model_path, map_location='cpu'))
-    model.eval()
-    return model, args
-
-# Pitch string interpreter
-def to_uint6(b64):
-    """Convert one Base64 character to an unsigned integer.
-
-    Parameters
-    ----------
-    b64 : str
-        The Base64 character.
-
-    Returns
-    -------
-    int
-        The equivalent of the Base64 character as an integer.
-    """
-    c = ord(b64) # Convert based on ASCII mapping
-    if c >= 97:
-        return c - 71
-    elif c >= 65:
-        return c - 65
-    elif c >= 48:
-        return c + 4
-    elif c == 43:
-        return 62
-    elif c == 47:
-        return 63
-    else:
-        raise Exception
-
-def to_int12(b64):
-    """Converts two Base64 characters to a signed 12-bit integer.
-
-    Parameters
-    ----------
-    b64 : str
-        The Base64 string.
-
-    Returns
-    -------
-    int
-        The equivalent of the Base64 characters as a signed 12-bit integer (-2047 to 2048)
-    """
-    uint12 = to_uint6(b64[0]) << 6 | to_uint6(b64[1]) # Combined uint6 to uint12
-    if uint12 >> 11 & 1 == 1: # Check most significant bit to simulate two's complement
-        return uint12 - 4096
-    else:
-        return uint12
-
-def to_int12_stream(b64):
-    """Converts a Base64 string to a list of integers.
-
-    Parameters
-    ----------
-    b64 : str
-        The Base64 string.
-
-    Returns
-    -------
-    list
-        The equivalent of the Base64 string if split every 12-bits and interpreted as a signed 12-bit integer.
-    """
-    res = []
-    for i in range(0, len(b64), 2):
-        res.append(to_int12(b64[i:i+2]))
-    return res
-
-def pitch_string_to_cents(x):
-    """Converts UTAU's pitchbend argument to an ndarray representing the pitch offset in cents.
-
-    Parameters
-    ----------
-    x : str
-        The pitchbend argument.
-
-    Returns
-    -------
-    ndarray
-        The pitchbend argument as pitch offset in cents.
-    """
-    pitch = x.split('#') # Split RLE Encoding
-    res = []
-    for i in range(0, len(pitch), 2):
-        # Go through each pair
-        p = pitch[i:i+2]
-        if len(p) == 2:
-            # Decode pitch string and extend RLE
-            pitch_str, rle = p
-            res.extend(to_int12_stream(pitch_str))
-            res.extend([res[-1]] * int(rle))
-        else:
-            # Decode last pitch string without RLE if it exists
-            res.extend(to_int12_stream(p[0]))
-    res = np.array(res, dtype=np.int32)
-    if np.all(res == res[0]):
-        return np.zeros(res.shape)
-    else:
-        return np.concatenate([res, np.zeros(1)])
-
-# Pitch conversion
-def note_to_midi(x):
-    """Note name to MIDI note number."""
-    note, octave = note_re.match(x).group(1, 2)
-    octave = int(octave) + 1
-    return octave * 12 + notes[note]
-
-def midi_to_hz(x):
-    """MIDI note number to Hertz using equal temperament. A4 = 440 Hz."""
-    return 440 * np.exp2((x - 69) / 12)
-
-# WAV read/write
-def read_wav(loc):
-    """Read audio files supported by soundfile and resample to 44.1kHz if needed. Mixes down to mono if needed.
-
-    Parameters
-    ----------
-    loc : str or file
-        Input audio file.
-
-    Returns
-    -------
-    ndarray
-        Data read from WAV file remapped to [-1, 1] and in 44.1kHz
-    """
-    if type(loc) == str: # make sure input is Path
-        loc = Path(loc)
-
-    exists = loc.exists()
-    if not exists: # check for alternative files
-        for ext in sf.available_formats().keys():
-            loc = loc.with_suffix('.' + ext.lower())
-            exists = loc.exists()
-            if exists:
-                break
-
-    if not exists:
-        raise FileNotFoundError("No supported audio file was found.")
-    
-    x, fs = sf.read(str(loc))
-    if len(x.shape) == 2:
-        # Average all channels... Probably not too good for formats bigger than stereo
-        x = np.mean(x, axis=1)
-
-    if fs != Config.sample_rate:
-        x = resampy.resample(x, fs, Config.sample_rate)
-
-    return x
-
-def save_wav(loc, x):
-    """Save data into a WAV file.
-
-    Parameters
-    ----------
-    loc : str or file
-        Output WAV file.
-
-    x : ndarray
-        Audio data in 44.1kHz within [-1, 1].
-
-    Returns
-    -------
-    None
-    """
-    try:
-        sf.write(str(loc), x, Config.sample_rate, 'PCM_16')
-    except Exception as e:
-        logging.error(f"Error saving WAV file: {e}")
-
-
-class Resampler:
-    """
-    A class for the UTAU resampling process.
-
-    Attributes
-    ----------
-    in_file : str
-        Path to input file.
-
-    out_file : str
-        Path to output file.
-
-    pitch : str
-        The pitch of the note.
-
-    velocity : str or float
-        The consonant velocity of the note.
-
-    flags : str
-        The flags of the note.
-
-    offset : str or float
-        The offset from the start for the render area of the sample.
-
-    length : str or int
-        The length of the stretched area in milliseconds.
-
-    consonant : str or float
-        The unstretched area of the render.
-
-    cutoff : str or float
-        The cutoff from the end or from the offset for the render area of the sample.
-
-    volume : str or float
-        The volume of the note in percentage.
-
-    modulation : str or float
-        The modulation of the note in percentage.
-
-    tempo : str
-        The tempo of the note.
-
-    pitch_string : str
-        The UTAU pitchbend parameter.
-
-    Methods
-    -------    
-    render(self):
-        The rendering workflow. Immediately starts when class is initialized.
-
-    get_features(self):
-        Gets the MEL features either from a cached file or generating it if it doesn't exist.
-
-    generate_features(self, features_path):
-        Generates MEL features and saves it for later.
-
-    resample(self, features):
-        Renders a WAV file using the passed MEL features.
-    """
-    def __init__(self, in_file, out_file, pitch, velocity, flags='', offset=0, length=1000, consonant=0, cutoff=0, volume=100, modulation=0, tempo='!100', pitch_string='AA'):
-        """Initializes the renderer and immediately starts it.
-
-        Parameters
-        ---------
-        in_file : str
-            Path to input file.
-
-        out_file : str
-            Path to output file.
-
-        pitch : str
-            The pitch of the note.
-
-        velocity : str or float
-            The consonant velocity of the note.
-
-        flags : str
-            The flags of the note.
-
-        offset : str or float
-            The offset from the start for the render area of the sample.
-
-        length : str or int
-            The length of the stretched area in milliseconds.
-
-        consonant : str or float
-            The unstretched area of the render.
-
-        cutoff : str or float
-            The cutoff from the end or from the offset for the render area of the sample.
-
-        volume : str or float
-            The volume of the note in percentage.
-
-        modulation : str or float
-            The modulation of the note in percentage.
-
-        tempo : str
-            The tempo of the note.
-
-        pitch_string : str
-            The UTAU pitchbend parameter.
-        """
-        self.in_file = Path(in_file)
-        self.out_file = out_file
-        self.pitch = note_to_midi(pitch)
-        self.velocity = float(velocity)
-        self.flags = {k : int(v) if v else None for k, v in flag_re.findall(flags.replace('/', ''))}
-        self.offset = float(offset)
-        self.length = int(length)
-        self.consonant = float(consonant)
-        self.cutoff = float(cutoff)
-        self.volume = float(volume)
-        self.modulation = float(modulation)
-        self.tempo = float(tempo[1:])
-        self.pitchbend = pitch_string_to_cents(pitch_string)
-
-        self.render()
-    
-    def render(self):
-        """The rendering workflow. Immediately starts when class is initialized.
-
-        Parameters
-        ----------
-        None
-        """
-        features = self.get_features()
-        self.resample(features)
-
-    def get_features(self):
-        """Gets the MEL features either from a cached file or generating it if it doesn't exist.
-
-        Parameters
-        ----------
-        None
-
-        Returns
-        -------
-        features : dict
-            A dictionary of the MEL.
-        """
-        # Setup cache path file
-        fname = self.in_file.name
-        features_path = self.in_file.with_suffix(cache_ext)
-        features = None
-
-        #把flags加入Cache path里来区分
-        features_path = features_path.with_name(f'{fname}_B{self.flags.get("B", "")}_V{self.flags.get("V", "")}_g{self.flags.get("g", "")}{features_path.suffix}')
-        logging.info(f'Cache path: {features_path}')
-
-        if 'G' in self.flags.keys():
-            logging.info('G flag exists. Forcing feature generation.')
-            features = self.generate_features(features_path)
-        elif os.path.exists(features_path):
-            # Load if it exists
-            logging.info(f'Reading {fname}{cache_ext}.')
-            features = np.load(features_path)
-        else:
-            # Generate if not
-            logging.info(f'{fname}{cache_ext} not found. Generating features.')
-            features = self.generate_features(features_path)
-
-        return features
-    def generate_features(self, features_path):
-        """Generates PC-NSF-hifigan features and saves it for later.
-
-        Parameters
-        ----------
-        features_path : str or file
-            The path for caching the features.
-
-        Returns
-        -------
-        features : dict
-            A dictionary of the MEL.
-        """
-        wave = read_wav(self.in_file)
-        wave = torch.from_numpy(wave).to(dtype=torch.float32, device=Config.device).unsqueeze(0).unsqueeze(0)
-        print(wave.shape)
-
-
-<<<<<<< HEAD
-        wave = wave.squeeze(0).squeeze(0).cpu().numpy()
-        wave = torch.from_numpy(wave).to(dtype=torch.float32, device=Config.device).unsqueeze(0) # 默认不缩放
-=======
-        breath = self.flags.get("B", 100)
-        voicing = self.flags.get("V", 100)
-        if breath != 100 or voicing != 100:
-            logging.info('B or V flag exists. Breathing or voicing.')
-            with torch.no_grad():
-                seg_output = hnsep_model.predict_fromaudio(wave)  # 预测谐波
-            breath = np.clip(breath, 0, 500)
-            voicing = np.clip(voicing, 0, 150)
-            wave = (breath/100)*(wave - seg_output) + (voicing/100)*seg_output
-                
-        wave = wave.squeeze(0)
-        if Config.wave_norm:
-            wave = wave.squeeze(0).cpu().numpy()
-            wave = loudness_norm(wave, Config.sample_rate, peak = -1, loudness=-16.0, block_size=0.400)
-            wave = torch.from_numpy(wave).to(dtype=torch.float32, device=Config.device).unsqueeze(0)
->>>>>>> d8e85ddc
-        wave_max = torch.max(torch.abs(wave))
-        if wave_max >= 0.5:
-            logging.info('The audio volume is too high. Scaling down to 0.5')
-            # 先缩小到最大0.5
-            scale = 0.5 / wave_max
-            wave = wave * scale
-            scale = scale.item()
-        else:
-            logging.info('The audio volume is already low enough')
-            scale = 1.0
-            
-        gender = self.flags.get("g", 0)
-        gender=np.clip(gender, -600, 600)
-        logging.info(f'gender: {gender}')
-
-        mel_origin = melAnalysis(
-            wave,
-            gender/100, 1).squeeze()
-        logging.info(f'mel_origin: {mel_origin.shape}')
-        mel_origin = dynamic_range_compression_torch(mel_origin).cpu().numpy()
-        logging.info('Saving features.')
-        
-        features = {'mel_origin' : mel_origin, 'scale' : scale}
-        np.savez_compressed(features_path, **features)
-
-        return features
-    def resample(self, features):
-        """
-        Renders a WAV file using the passed MEL features.
-
-        Parameters
-        ----------
-        features : dict
-            A dictionary of the mel.
- 
-        Returns
-        -------
-        None
-        """
-        if self.out_file == 'nul':
-            logging.info('Null output file. Skipping...')
-            return
-        
-        mod = self.modulation / 100
-        logging.info(f"mod: {mod}")
-        
-        self.out_file = Path(self.out_file)
-        wave = read_wav(Path(self.in_file))
-        logging.info(f'wave: {wave.shape}')
-
-        scale = features['scale']
-        logging.info(f'scale: {scale}')
-
-        mel_origin = features['mel_origin']
-        logging.info(f'mel_origin: {mel_origin.shape}')
-
-        thop_origin = Config.origin_hop_size / Config.sample_rate
-        thop = Config.hop_size / Config.sample_rate
-        logging.info(f'thop_origin: {thop_origin}')
-        logging.info(f'thop: {thop}')
-
-        t_area_origin = np.arange(mel_origin.shape[1]) * thop_origin + thop_origin / 2
-        total_time = t_area_origin[-1] + thop_origin/2
-        logging.info(f"t_area_mel_origin: {t_area_origin.shape}")
-        logging.info(f"total_time: {total_time}")
-
-        vel = np.exp2(1 - self.velocity / 100)
-        offset = self.offset / 1000 # start time
-        cutoff = self.cutoff / 1000 # end time
-        start = offset
-        logging.info(f'vel:{vel}')
-        logging.info(f'offset:{offset}')
-        logging.info(f'cutoff:{cutoff}')
-
-        logging.info('Calculating timing.') 
-        if self.cutoff < 0: # deal with relative end time
-            end = start - cutoff       #???
-        else:
-            end = total_time - cutoff
-        con = start + self.consonant / 1000
-        logging.info(f'start:{start}')
-        logging.info(f'end:{end}')
-        logging.info(f'con:{con}')
-
-        logging.info('Preparing interpolators.')
-
-        length_req = self.length / 1000
-        stretch_length = end - con
-        logging.info(f'length_req: {length_req}')
-        logging.info(f'stretch_length: {stretch_length}')
-
-        if Config.loop_mode or "Me" in self.flags.keys():
-            # 添加循环拼接模式
-            logging.info('Looping.')
-            logging.info(f'con_mel_frame: {int((con + thop_origin/2)//thop_origin)}')
-            mel_loop = mel_origin[:, int((con + thop_origin/2)//thop_origin):int((end + thop_origin/2)//thop_origin)]
-            logging.info(f'mel_loop: {mel_loop.shape}')
-            pad_loop_size = length_req//thop_origin + 1
-            logging.info(f'pad_loop_size: {pad_loop_size}')
-            padded_mel = np.pad(mel_loop, pad_width=((0,0),(0, int(pad_loop_size))), mode='reflect') #多pad一点
-            logging.info(f'padded_mel: {padded_mel.shape}')
-            mel_origin = np.concatenate((mel_origin[:,:int((con + thop_origin/2)//thop_origin)], padded_mel), axis=1)
-            logging.info(f'mel_origin: {mel_origin.shape}')
-            stretch_length = pad_loop_size*thop_origin
-            t_area_origin = np.arange(mel_origin.shape[1]) * thop_origin + thop_origin / 2
-            total_time = t_area_origin[-1] + thop_origin/2
-            logging.info(f'new_total_time: {total_time}')
-
-        # Make interpolators to render new areas
-        mel_interp = interp.interp1d(t_area_origin, mel_origin, axis=1)
-
-        if stretch_length < length_req:
-            logging.info('stretch_length < length_req')
-            scaling_ratio = length_req / stretch_length
-        else:
-            logging.info('stretch_length >= length_req, no stretching needed.')
-            scaling_ratio = 1
-
-        def stretch(t, con, scaling_ratio):
-            return np.where(t < vel*con, t/vel, con + (t - vel*con) / scaling_ratio)
-        
-        stretched_n_frames = (con*vel + (total_time - con)*scaling_ratio) // thop + 1
-        stretched_t_mel = np.arange(stretched_n_frames) * thop + thop / 2
-        logging.info(f'stretched_n_frames: {stretched_n_frames}')
-        logging.info(f'stretched_t_mel: {stretched_t_mel.shape}')
-
-        # 在start左边的mel帧数
-        start_left_mel_frames = (start*vel + thop/2)//thop
-        if start_left_mel_frames > Config.fill:
-            cut_left_mel_frames = start_left_mel_frames - Config.fill
-        else:
-            cut_left_mel_frames = 0
-        logging.info(f'start_left_mel_frames: {start_left_mel_frames}')
-        logging.info(f'cut_left_mel_frames: {cut_left_mel_frames}')
-
-        # 在length_req+con右边的mel帧数
-        end_right_mel_frames = stretched_n_frames - (length_req+con*vel + thop/2)//thop
-        if end_right_mel_frames > Config.fill:
-            cut_right_mel_frames = end_right_mel_frames - Config.fill
-        else:
-            cut_right_mel_frames = 0
-        logging.info(f'end_right_mel_frames: {end_right_mel_frames}')
-        logging.info(f'cut_right_mel_frames: {cut_right_mel_frames}')
-
-        logging.info(f'length_req: {length_req}')
-        logging.info(f'stretch_length: {stretch_length}')
-        logging.info(f'(length_req+con*vel + thop/2)//thop: {(length_req+con*vel + thop/2)//thop}')
-
-        stretched_t_mel = stretched_t_mel[int(cut_left_mel_frames):int(stretched_n_frames-cut_right_mel_frames)]
-        logging.info(f'stretched_t_mel: {stretched_t_mel.shape}')
-
-        stretch_t_mel = np.clip(stretch(stretched_t_mel, con, scaling_ratio),0,t_area_origin[-1])
-        logging.info(f'stretch_t_mel: {stretch_t_mel.shape}')
-
-        new_start = start*vel - cut_left_mel_frames * thop
-        new_end = (length_req+con*vel) - cut_left_mel_frames * thop
-        logging.info(f'new_start: {new_start}')
-        logging.info(f'new_end: {new_end}')
-        logging.info(f'stretched_t_mel[0]: {stretched_t_mel[0]}')
-        logging.info(f'stretched_t_mel[-1]: {stretched_t_mel[-1]}')
-
-        mel_render = mel_interp(stretch_t_mel)
-        logging.info(f'mel_render: {mel_render.shape}')
-
-        t = np.arange(mel_render.shape[1]) * thop
-        logging.info(f't: {t.shape}')
-        logging.info('Calculating pitch.')
-        # Calculate pitch in MIDI note number terms
-        pitch = self.pitchbend / 100 + self.pitch
-        t_pitch = 60 * np.arange(len(pitch)) / (self.tempo * 96) + new_start
-        pitch_interp = interp.Akima1DInterpolator(t_pitch, pitch)
-        pitch_render = pitch_interp(np.clip(t, new_start, t_pitch[-1]))
-        f0_render = midi_to_hz(pitch_render)
-        logging.info(f'f0_render: {f0_render.shape}')
-
-        logging.info('Cutting mel and f0.')
-
-        if Config.model_type == "ckpt":
-
-            mel_render = torch.from_numpy(mel_render).unsqueeze(0).to(dtype=torch.float32)
-            f0_render = torch.from_numpy(f0_render).unsqueeze(0).to(dtype=torch.float32)
-            logging.info(f'mel_render: {mel_render.shape}')
-            logging.info(f'f0_render: {f0_render.shape}')
-
-            logging.info('Rendering audio.')
-
-            wav_con = vocoder.spec2wav_torch(mel_render.to(Config.device), f0 = f0_render.to(Config.device))
-            render = wav_con[int(new_start * Config.sample_rate):int(new_end * Config.sample_rate)].to('cpu').numpy()
-            logging.info(f'cut_l:{int(new_start * Config.sample_rate)}')
-            logging.info(f'cut_r:{len(wav_con)-int(new_end * Config.sample_rate)}')
-            logging.info(f'mel_l:{(int(new_start * Config.sample_rate)+256)//Config.hop_size}')
-            logging.info(f'mel_r:{(len(wav_con)-int(new_end * Config.sample_rate)+256)//Config.hop_size}')
-
-            logging.info(f'wav_con: {wav_con.shape}')
-            logging.info(f'render: {render.shape}')
-        elif Config.model_type == "onnx":
-            logging.info('Rendering audio.')
-            f0 = f0_render.astype(np.float32)
-            mel = mel_render.astype(np.float32)
-            #给mel和f0添加batched维度
-            mel = np.expand_dims(mel, axis=0).transpose(0, 2, 1)
-            f0 = np.expand_dims(f0, axis=0)
-            input_data = {'mel': mel,'f0': f0,}
-            output = ort_session.run(['waveform'], input_data)[0]
-            wav_con = output[0]
-
-            render = wav_con[int(new_start * Config.sample_rate):int(new_end * Config.sample_rate)]
-            logging.info(f'cut_l:{int(new_start * Config.sample_rate)}')
-            logging.info(f'cut_r:{len(wav_con)-int(new_end * Config.sample_rate)}')
-            logging.info(f'mel_l:{(int(new_start * Config.sample_rate)+256)//Config.hop_size}')
-            logging.info(f'mel_r:{(len(wav_con)-int(new_end * Config.sample_rate)+256)//Config.hop_size}')
-
-            logging.info(f'wav_con: {wav_con.shape}')
-            logging.info(f'render: {render.shape}')
-        else:
-            raise ValueError(f"Unsupported model type: {Config.model_type}")
-        
-
-        render = render / scale
-        new_max = np.max(np.abs(render))
-
-        # normalize using loudness_norm
-        if Config.wave_norm:
-            if "P" in self.flags.keys():
-                p_strength = self.flags['P']
-                if p_strength is not None:
-                    render = loudness_norm(render, Config.sample_rate, peak = -1, loudness=-16.0, block_size=0.400, strength=p_strength)
-                else:
-                    render = loudness_norm(render, Config.sample_rate, peak = -1, loudness=-16.0, block_size=0.400)
-
-        if new_max > Config.peak_limit:
-            render = render / new_max
-        save_wav(self.out_file, render)
-
-def split_arguments(input_string):
-    # Regular expression to match two file paths at the beginning
-    otherargs = input_string.split(' ')[-11:]
-    file_path_strings = ' '.join(input_string.split(' ')[:-11])
-
-    first_file, second_file = file_path_strings.split('.wav ')
-    return [first_file+".wav", second_file] + otherargs
-
-class RequestHandler(BaseHTTPRequestHandler):
-    def do_GET(self):
-        logging.info(self.requestline)
-        self.send_response(200)
-        self.end_headers()
-
-    def do_POST(self):
-        content_length = int(self.headers['Content-Length'])
-        post_data = self.rfile.read(content_length)
-        post_data_string = post_data.decode('utf-8')
-        logging.info(f"post_data_string: {post_data_string}")
-        #try:
-        sliced = split_arguments(post_data_string)
-
-        Resampler(*sliced)
-        '''
-        except Exception as e:
-            trcbk = traceback.format_exc()
-            self.send_response(500)
-            self.send_header('Content-type', 'text/plain')
-            self.end_headers()
-            self.wfile.write(f"An error occurred.\n{trcbk}".encode('utf-8'))
-        self.send_response(200)
-        self.end_headers()
-        '''
-def run(server_class=HTTPServer, handler_class=RequestHandler, port=8572):
-    server_address = ('', port)
-    httpd = server_class(server_address, handler_class)
-    logging.info(f'Starting http server on port {port}...')
-    httpd.serve_forever()
-
-if __name__ == '__main__':
-    if Config.wave_norm:
-        import pyloudnorm as pyln
-    logging.info(f'hachisampler {version}')
-
-    # Load HifiGAN
-    vocoder_path = Path(Config.vocoder_path)
-    onnx_default_path = Path(r"pc_nsf_hifigan_44.1k_hop512_128bin_2025.02.onnx")
-    ckpt_default_path = Path(r"pc_nsf_hifigan_44.1k_hop512_128bin_2025.02\model.ckpt")
-    if not vocoder_path.exists():
-        if ckpt_default_path.exists():
-            vocoder_path = ckpt_default_path
-        elif onnx_default_path.exists():
-            vocoder_path = onnx_default_path
-        else:
-            raise FileNotFoundError("No HifiGAN model found.")
-
-    if vocoder_path.suffix == '.ckpt':
-        from nsf_hifigan import NsfHifiGAN
-        Config.model_type = 'ckpt'
-        vocoder = NsfHifiGAN(model_path=vocoder_path)
-        vocoder.to_device(Config.device)
-        logging.info(f'Loaded HifiGAN: {vocoder}')
-    elif vocoder_path.suffix == '.onnx':
-        import onnxruntime
-        Config.model_type = 'onnx'
-        ort_session = onnxruntime.InferenceSession(str(vocoder_path),providers=['DmlExecutionProvider', 'CPUExecutionProvider'])
-        logging.info(f'Loaded HifiGAN: {vocoder_path}')
-    else:
-        Config.model_type = vocoder_path.suffix
-        raise ValueError(f'Invalid model type: {Config.model_type}')
-    
-    hnsep_model, hnsep_model_args = load_sep_model(Config.hnsep_model_path, Config.device)
-    logging.info(f'Loaded HN-SEP: {Config.hnsep_model_path}')
-
-    melAnalysis = PitchAdjustableMelSpectrogram(
-        sample_rate=Config.sample_rate, 
-        n_fft=Config.n_fft, 
-        win_length=Config.win_size, 
-        hop_length=Config.origin_hop_size, 
-        f_min=Config.mel_fmin, 
-        f_max=Config.mel_fmax,
-        n_mels=Config.n_mels
-        )
-    # Start server
-    try:
-        run()
-    except Exception as e:
-        name = e.__class__.__name__
-        if name == 'TypeError':
-            logging.info(help_string)
-        else:
-            raise e
+import logging
+logging.basicConfig(format='%(message)s', level=logging.INFO)
+import os
+import re
+from pathlib import Path # path manipulation
+import dataclasses
+import yaml
+
+import numpy as np # Numpy <3
+import torch
+import soundfile as sf # WAV read + write
+import scipy.interpolate as interp # Interpolator for feats
+import resampy # Resampler (as in sampling rate stuff)
+from http.server import BaseHTTPRequestHandler, HTTPServer
+
+from wav2mel import PitchAdjustableMelSpectrogram
+from hnsep.nets import CascadedNet
+
+version = '0.0.3-hifisampler'
+help_string = '''usage: hifisampler in_file out_file pitch velocity [flags] [offset] [length] [consonant] [cutoff] [volume] [modulation] [tempo] [pitch_string]
+
+Resamples using the PC-NSF-HIFIGAN Vocoder.
+
+arguments:
+\tin_file\t\tPath to input file.
+\tout_file\tPath to output file.
+\tpitch\t\tThe pitch to render on.
+\tvelocity\tThe consonant velocity of the render.
+
+optional arguments:
+\tflags\t\tThe flags of the render. But now, it's not implemented yet. 
+\toffset\t\tThe offset from the start of the render area of the sample. (default: 0)
+\tlength\t\tThe length of the stretched area in milliseconds. (default: 1000)
+\tconsonant\tThe unstretched area of the render in milliseconds. (default: 0)
+\tcutoff\t\tThe cutoff from the end or from the offset for the render area of the sample. (default: 0)
+\tvolume\t\tThe volume of the render in percentage. (default: 100)
+\tmodulation\tThe pitch modulation of the render in percentage. (default: 0)
+\ttempo\t\tThe tempo of the render. Needs to have a ! at the start. (default: !100)
+\tpitch_string\tThe UTAU pitchbend parameter written in Base64 with RLE encoding. (default: AA)'''
+
+notes = {'C' : 0, 'C#' : 1, 'D' : 2, 'D#' : 3, 'E' : 4, 'F' : 5, 'F#' : 6, 'G' : 7, 'G#' : 8, 'A' : 9, 'A#' : 10, 'B' : 11} # Note names lol
+note_re = re.compile(r'([A-G]#?)(-?\d+)') # Note Regex for conversion
+cache_ext = '.hifi.npz' # cache file extension
+
+# Flags
+flags = ['fe', 'fl', 'fo', 'fv', 'fp', 've', 'vo', 'g', 't', 'A', 'B', 'G', 'P', 'S', 'p', 'R', 'D', 'C', 'Z', 'V', 'Me']
+flag_re = '|'.join(flags)
+flag_re = f'({flag_re})([+-]?\\d+)?'
+flag_re = re.compile(flag_re)
+
+@dataclasses.dataclass
+class Config:
+    sample_rate: int = 44100  # UTAU only really likes 44.1khz
+    win_size: int = 2048     # 必须和vocoder训练时一致   
+    hop_size: int = 512      # 必须和vocoder训练时一致     
+    origin_hop_size: int = 128 # 插值前的hopsize,可以适当调小改善长音的电音
+    n_mels: int = 128        # 必须和vocoder训练时一致 
+    n_fft: int = 2048        # 必须和vocoder训练时一致 
+    mel_fmin: float = 40     # 必须和vocoder训练时一致 
+    mel_fmax: float = 16000  # 必须和vocoder训练时一致 
+    fill: int = 6
+    vocoder_path: str = r"\path\to\your\vocoder\pc_nsf_hifigan\model.ckpt"
+    model_type: str = 'ckpt' # or 'onnx'
+    hnsep_model_path: str = r"\path\to\your\hnsep\model.pt"
+    wave_norm: bool = False
+    loop_mode: bool = False
+    peak_limit: float = 1.0
+    device = torch.device("cuda" if torch.cuda.is_available() else "cpu")
+
+class DotDict(dict):
+    def __getattr__(*args):         
+        val = dict.get(*args)         
+        return DotDict(val) if type(val) is dict else val   
+
+    __setattr__ = dict.__setitem__    
+    __delattr__ = dict.__delitem__
+
+def dynamic_range_compression_torch(x, C=1, clip_val=1e-9):
+    return torch.log(torch.clamp(x, min=clip_val) * C)
+
+def loudness_norm(
+    audio: np.ndarray, rate: int, peak=-1.0, loudness=-23.0, block_size=0.400, strength=100
+) -> np.ndarray:
+    """
+    Perform loudness normalization (ITU-R BS.1770-4) on audio files.
+
+    Args:
+        audio: audio data
+        rate: sample rate
+        peak: peak normalize audio to N dB. Defaults to -1.0.
+        loudness: loudness normalize audio to N dB LUFS. Defaults to -23.0.
+        block_size: block size for loudness measurement. Defaults to 0.400. (400 ms)
+        strength: strength of the normalization. Defaults to 100.
+
+    Returns:
+        loudness normalized audio
+    """
+
+    # peak normalize audio to [peak] dB
+    original_length = len(audio)
+    # Check if the audio is shorter than block_size and pad if necessary
+    if original_length < int(rate * block_size):
+        padding_length = int(rate * block_size) - original_length
+        audio = np.pad(audio, (0, padding_length), mode='reflect')
+    
+    # Peak normalize audio to [peak] dB
+    audio = pyln.normalize.peak(audio, peak)
+
+    # Measure the loudness first
+    meter = pyln.Meter(rate, block_size=block_size)  # create BS.1770 meter
+    _loudness = meter.integrated_loudness(audio)
+
+    # Apply strength to calculate the target loudness
+    final_loudness = _loudness + (loudness - _loudness) * strength / 100
+
+    # Loudness normalize audio to [loudness] LUFS
+    audio = pyln.normalize.loudness(audio, _loudness, final_loudness)
+    
+    # If original audio was shorter than block_size, crop it back to its original length
+    if original_length < int(rate * block_size):
+        audio = audio[:original_length]
+    
+    return audio
+
+def load_sep_model(model_path, device='cpu'):
+    config_file = os.path.join(os.path.split(model_path)[0], 'config.yaml')
+    with open(config_file, "r") as config:
+        args = yaml.safe_load(config)
+    args = DotDict(args)
+    model = CascadedNet(
+                args.n_fft, 
+                args.hop_length, 
+                args.n_out, 
+                args.n_out_lstm, 
+                True, 
+                is_mono=args.is_mono,
+                fixed_length = True if args.fixed_length is None else args.fixed_length)
+    model.to(device)
+    model.load_state_dict(torch.load(model_path, map_location='cpu'))
+    model.eval()
+    return model, args
+
+# Pitch string interpreter
+def to_uint6(b64):
+    """Convert one Base64 character to an unsigned integer.
+
+    Parameters
+    ----------
+    b64 : str
+        The Base64 character.
+
+    Returns
+    -------
+    int
+        The equivalent of the Base64 character as an integer.
+    """
+    c = ord(b64) # Convert based on ASCII mapping
+    if c >= 97:
+        return c - 71
+    elif c >= 65:
+        return c - 65
+    elif c >= 48:
+        return c + 4
+    elif c == 43:
+        return 62
+    elif c == 47:
+        return 63
+    else:
+        raise Exception
+
+def to_int12(b64):
+    """Converts two Base64 characters to a signed 12-bit integer.
+
+    Parameters
+    ----------
+    b64 : str
+        The Base64 string.
+
+    Returns
+    -------
+    int
+        The equivalent of the Base64 characters as a signed 12-bit integer (-2047 to 2048)
+    """
+    uint12 = to_uint6(b64[0]) << 6 | to_uint6(b64[1]) # Combined uint6 to uint12
+    if uint12 >> 11 & 1 == 1: # Check most significant bit to simulate two's complement
+        return uint12 - 4096
+    else:
+        return uint12
+
+def to_int12_stream(b64):
+    """Converts a Base64 string to a list of integers.
+
+    Parameters
+    ----------
+    b64 : str
+        The Base64 string.
+
+    Returns
+    -------
+    list
+        The equivalent of the Base64 string if split every 12-bits and interpreted as a signed 12-bit integer.
+    """
+    res = []
+    for i in range(0, len(b64), 2):
+        res.append(to_int12(b64[i:i+2]))
+    return res
+
+def pitch_string_to_cents(x):
+    """Converts UTAU's pitchbend argument to an ndarray representing the pitch offset in cents.
+
+    Parameters
+    ----------
+    x : str
+        The pitchbend argument.
+
+    Returns
+    -------
+    ndarray
+        The pitchbend argument as pitch offset in cents.
+    """
+    pitch = x.split('#') # Split RLE Encoding
+    res = []
+    for i in range(0, len(pitch), 2):
+        # Go through each pair
+        p = pitch[i:i+2]
+        if len(p) == 2:
+            # Decode pitch string and extend RLE
+            pitch_str, rle = p
+            res.extend(to_int12_stream(pitch_str))
+            res.extend([res[-1]] * int(rle))
+        else:
+            # Decode last pitch string without RLE if it exists
+            res.extend(to_int12_stream(p[0]))
+    res = np.array(res, dtype=np.int32)
+    if np.all(res == res[0]):
+        return np.zeros(res.shape)
+    else:
+        return np.concatenate([res, np.zeros(1)])
+
+# Pitch conversion
+def note_to_midi(x):
+    """Note name to MIDI note number."""
+    note, octave = note_re.match(x).group(1, 2)
+    octave = int(octave) + 1
+    return octave * 12 + notes[note]
+
+def midi_to_hz(x):
+    """MIDI note number to Hertz using equal temperament. A4 = 440 Hz."""
+    return 440 * np.exp2((x - 69) / 12)
+
+# WAV read/write
+def read_wav(loc):
+    """Read audio files supported by soundfile and resample to 44.1kHz if needed. Mixes down to mono if needed.
+
+    Parameters
+    ----------
+    loc : str or file
+        Input audio file.
+
+    Returns
+    -------
+    ndarray
+        Data read from WAV file remapped to [-1, 1] and in 44.1kHz
+    """
+    if type(loc) == str: # make sure input is Path
+        loc = Path(loc)
+
+    exists = loc.exists()
+    if not exists: # check for alternative files
+        for ext in sf.available_formats().keys():
+            loc = loc.with_suffix('.' + ext.lower())
+            exists = loc.exists()
+            if exists:
+                break
+
+    if not exists:
+        raise FileNotFoundError("No supported audio file was found.")
+    
+    x, fs = sf.read(str(loc))
+    if len(x.shape) == 2:
+        # Average all channels... Probably not too good for formats bigger than stereo
+        x = np.mean(x, axis=1)
+
+    if fs != Config.sample_rate:
+        x = resampy.resample(x, fs, Config.sample_rate)
+
+    return x
+
+def save_wav(loc, x):
+    """Save data into a WAV file.
+
+    Parameters
+    ----------
+    loc : str or file
+        Output WAV file.
+
+    x : ndarray
+        Audio data in 44.1kHz within [-1, 1].
+
+    Returns
+    -------
+    None
+    """
+    try:
+        sf.write(str(loc), x, Config.sample_rate, 'PCM_16')
+    except Exception as e:
+        logging.error(f"Error saving WAV file: {e}")
+
+
+class Resampler:
+    """
+    A class for the UTAU resampling process.
+
+    Attributes
+    ----------
+    in_file : str
+        Path to input file.
+
+    out_file : str
+        Path to output file.
+
+    pitch : str
+        The pitch of the note.
+
+    velocity : str or float
+        The consonant velocity of the note.
+
+    flags : str
+        The flags of the note.
+
+    offset : str or float
+        The offset from the start for the render area of the sample.
+
+    length : str or int
+        The length of the stretched area in milliseconds.
+
+    consonant : str or float
+        The unstretched area of the render.
+
+    cutoff : str or float
+        The cutoff from the end or from the offset for the render area of the sample.
+
+    volume : str or float
+        The volume of the note in percentage.
+
+    modulation : str or float
+        The modulation of the note in percentage.
+
+    tempo : str
+        The tempo of the note.
+
+    pitch_string : str
+        The UTAU pitchbend parameter.
+
+    Methods
+    -------    
+    render(self):
+        The rendering workflow. Immediately starts when class is initialized.
+
+    get_features(self):
+        Gets the MEL features either from a cached file or generating it if it doesn't exist.
+
+    generate_features(self, features_path):
+        Generates MEL features and saves it for later.
+
+    resample(self, features):
+        Renders a WAV file using the passed MEL features.
+    """
+    def __init__(self, in_file, out_file, pitch, velocity, flags='', offset=0, length=1000, consonant=0, cutoff=0, volume=100, modulation=0, tempo='!100', pitch_string='AA'):
+        """Initializes the renderer and immediately starts it.
+
+        Parameters
+        ---------
+        in_file : str
+            Path to input file.
+
+        out_file : str
+            Path to output file.
+
+        pitch : str
+            The pitch of the note.
+
+        velocity : str or float
+            The consonant velocity of the note.
+
+        flags : str
+            The flags of the note.
+
+        offset : str or float
+            The offset from the start for the render area of the sample.
+
+        length : str or int
+            The length of the stretched area in milliseconds.
+
+        consonant : str or float
+            The unstretched area of the render.
+
+        cutoff : str or float
+            The cutoff from the end or from the offset for the render area of the sample.
+
+        volume : str or float
+            The volume of the note in percentage.
+
+        modulation : str or float
+            The modulation of the note in percentage.
+
+        tempo : str
+            The tempo of the note.
+
+        pitch_string : str
+            The UTAU pitchbend parameter.
+        """
+        self.in_file = Path(in_file)
+        self.out_file = out_file
+        self.pitch = note_to_midi(pitch)
+        self.velocity = float(velocity)
+        self.flags = {k : int(v) if v else None for k, v in flag_re.findall(flags.replace('/', ''))}
+        self.offset = float(offset)
+        self.length = int(length)
+        self.consonant = float(consonant)
+        self.cutoff = float(cutoff)
+        self.volume = float(volume)
+        self.modulation = float(modulation)
+        self.tempo = float(tempo[1:])
+        self.pitchbend = pitch_string_to_cents(pitch_string)
+
+        self.render()
+    
+    def render(self):
+        """The rendering workflow. Immediately starts when class is initialized.
+
+        Parameters
+        ----------
+        None
+        """
+        features = self.get_features()
+        self.resample(features)
+
+    def get_features(self):
+        """Gets the MEL features either from a cached file or generating it if it doesn't exist.
+
+        Parameters
+        ----------
+        None
+
+        Returns
+        -------
+        features : dict
+            A dictionary of the MEL.
+        """
+        # Setup cache path file
+        fname = self.in_file.name
+        features_path = self.in_file.with_suffix(cache_ext)
+        features = None
+
+        #把flags加入Cache path里来区分
+        features_path = features_path.with_name(f'{fname}_B{self.flags.get("B", "")}_V{self.flags.get("V", "")}_g{self.flags.get("g", "")}{features_path.suffix}')
+        logging.info(f'Cache path: {features_path}')
+
+        if 'G' in self.flags.keys():
+            logging.info('G flag exists. Forcing feature generation.')
+            features = self.generate_features(features_path)
+        elif os.path.exists(features_path):
+            # Load if it exists
+            logging.info(f'Reading {fname}{cache_ext}.')
+            features = np.load(features_path)
+        else:
+            # Generate if not
+            logging.info(f'{fname}{cache_ext} not found. Generating features.')
+            features = self.generate_features(features_path)
+
+        return features
+    def generate_features(self, features_path):
+        """Generates PC-NSF-hifigan features and saves it for later.
+
+        Parameters
+        ----------
+        features_path : str or file
+            The path for caching the features.
+
+        Returns
+        -------
+        features : dict
+            A dictionary of the MEL.
+        """
+        wave = read_wav(self.in_file)
+        wave = torch.from_numpy(wave).to(dtype=torch.float32, device=Config.device).unsqueeze(0).unsqueeze(0)
+        print(wave.shape)
+
+        breath = self.flags.get("B", 100)
+        voicing = self.flags.get("V", 100)
+        if breath != 100 or voicing != 100:
+            logging.info('B or V flag exists. Breathing or voicing.')
+            with torch.no_grad():
+                seg_output = hnsep_model.predict_fromaudio(wave)  # 预测谐波
+            breath = np.clip(breath, 0, 500)
+            voicing = np.clip(voicing, 0, 150)
+            wave = (breath/100)*(wave - seg_output) + (voicing/100)*seg_output
+                
+        wave = wave.squeeze(0).squeeze(0).cpu().numpy()
+        wave = torch.from_numpy(wave).to(dtype=torch.float32, device=Config.device).unsqueeze(0) # 默认不缩放
+        wave_max = torch.max(torch.abs(wave))
+        if wave_max >= 0.5:
+            logging.info('The audio volume is too high. Scaling down to 0.5')
+            # 先缩小到最大0.5
+            scale = 0.5 / wave_max
+            wave = wave * scale
+            scale = scale.item()
+        else:
+            logging.info('The audio volume is already low enough')
+            scale = 1.0
+            
+        gender = self.flags.get("g", 0)
+        gender=np.clip(gender, -600, 600)
+        logging.info(f'gender: {gender}')
+
+        mel_origin = melAnalysis(
+            wave,
+            gender/100, 1).squeeze()
+        logging.info(f'mel_origin: {mel_origin.shape}')
+        mel_origin = dynamic_range_compression_torch(mel_origin).cpu().numpy()
+        logging.info('Saving features.')
+        
+        features = {'mel_origin' : mel_origin, 'scale' : scale}
+        np.savez_compressed(features_path, **features)
+
+        return features
+    def resample(self, features):
+        """
+        Renders a WAV file using the passed MEL features.
+
+        Parameters
+        ----------
+        features : dict
+            A dictionary of the mel.
+ 
+        Returns
+        -------
+        None
+        """
+        if self.out_file == 'nul':
+            logging.info('Null output file. Skipping...')
+            return
+        
+        mod = self.modulation / 100
+        logging.info(f"mod: {mod}")
+        
+        self.out_file = Path(self.out_file)
+        wave = read_wav(Path(self.in_file))
+        logging.info(f'wave: {wave.shape}')
+
+        scale = features['scale']
+        logging.info(f'scale: {scale}')
+
+        mel_origin = features['mel_origin']
+        logging.info(f'mel_origin: {mel_origin.shape}')
+
+        thop_origin = Config.origin_hop_size / Config.sample_rate
+        thop = Config.hop_size / Config.sample_rate
+        logging.info(f'thop_origin: {thop_origin}')
+        logging.info(f'thop: {thop}')
+
+        t_area_origin = np.arange(mel_origin.shape[1]) * thop_origin + thop_origin / 2
+        total_time = t_area_origin[-1] + thop_origin/2
+        logging.info(f"t_area_mel_origin: {t_area_origin.shape}")
+        logging.info(f"total_time: {total_time}")
+
+        vel = np.exp2(1 - self.velocity / 100)
+        offset = self.offset / 1000 # start time
+        cutoff = self.cutoff / 1000 # end time
+        start = offset
+        logging.info(f'vel:{vel}')
+        logging.info(f'offset:{offset}')
+        logging.info(f'cutoff:{cutoff}')
+
+        logging.info('Calculating timing.') 
+        if self.cutoff < 0: # deal with relative end time
+            end = start - cutoff       #???
+        else:
+            end = total_time - cutoff
+        con = start + self.consonant / 1000
+        logging.info(f'start:{start}')
+        logging.info(f'end:{end}')
+        logging.info(f'con:{con}')
+
+        logging.info('Preparing interpolators.')
+
+        length_req = self.length / 1000
+        stretch_length = end - con
+        logging.info(f'length_req: {length_req}')
+        logging.info(f'stretch_length: {stretch_length}')
+
+        if Config.loop_mode or "Me" in self.flags.keys():
+            # 添加循环拼接模式
+            logging.info('Looping.')
+            logging.info(f'con_mel_frame: {int((con + thop_origin/2)//thop_origin)}')
+            mel_loop = mel_origin[:, int((con + thop_origin/2)//thop_origin):int((end + thop_origin/2)//thop_origin)]
+            logging.info(f'mel_loop: {mel_loop.shape}')
+            pad_loop_size = length_req//thop_origin + 1
+            logging.info(f'pad_loop_size: {pad_loop_size}')
+            padded_mel = np.pad(mel_loop, pad_width=((0,0),(0, int(pad_loop_size))), mode='reflect') #多pad一点
+            logging.info(f'padded_mel: {padded_mel.shape}')
+            mel_origin = np.concatenate((mel_origin[:,:int((con + thop_origin/2)//thop_origin)], padded_mel), axis=1)
+            logging.info(f'mel_origin: {mel_origin.shape}')
+            stretch_length = pad_loop_size*thop_origin
+            t_area_origin = np.arange(mel_origin.shape[1]) * thop_origin + thop_origin / 2
+            total_time = t_area_origin[-1] + thop_origin/2
+            logging.info(f'new_total_time: {total_time}')
+
+        # Make interpolators to render new areas
+        mel_interp = interp.interp1d(t_area_origin, mel_origin, axis=1)
+
+        if stretch_length < length_req:
+            logging.info('stretch_length < length_req')
+            scaling_ratio = length_req / stretch_length
+        else:
+            logging.info('stretch_length >= length_req, no stretching needed.')
+            scaling_ratio = 1
+
+        def stretch(t, con, scaling_ratio):
+            return np.where(t < vel*con, t/vel, con + (t - vel*con) / scaling_ratio)
+        
+        stretched_n_frames = (con*vel + (total_time - con)*scaling_ratio) // thop + 1
+        stretched_t_mel = np.arange(stretched_n_frames) * thop + thop / 2
+        logging.info(f'stretched_n_frames: {stretched_n_frames}')
+        logging.info(f'stretched_t_mel: {stretched_t_mel.shape}')
+
+        # 在start左边的mel帧数
+        start_left_mel_frames = (start*vel + thop/2)//thop
+        if start_left_mel_frames > Config.fill:
+            cut_left_mel_frames = start_left_mel_frames - Config.fill
+        else:
+            cut_left_mel_frames = 0
+        logging.info(f'start_left_mel_frames: {start_left_mel_frames}')
+        logging.info(f'cut_left_mel_frames: {cut_left_mel_frames}')
+
+        # 在length_req+con右边的mel帧数
+        end_right_mel_frames = stretched_n_frames - (length_req+con*vel + thop/2)//thop
+        if end_right_mel_frames > Config.fill:
+            cut_right_mel_frames = end_right_mel_frames - Config.fill
+        else:
+            cut_right_mel_frames = 0
+        logging.info(f'end_right_mel_frames: {end_right_mel_frames}')
+        logging.info(f'cut_right_mel_frames: {cut_right_mel_frames}')
+
+        logging.info(f'length_req: {length_req}')
+        logging.info(f'stretch_length: {stretch_length}')
+        logging.info(f'(length_req+con*vel + thop/2)//thop: {(length_req+con*vel + thop/2)//thop}')
+
+        stretched_t_mel = stretched_t_mel[int(cut_left_mel_frames):int(stretched_n_frames-cut_right_mel_frames)]
+        logging.info(f'stretched_t_mel: {stretched_t_mel.shape}')
+
+        stretch_t_mel = np.clip(stretch(stretched_t_mel, con, scaling_ratio),0,t_area_origin[-1])
+        logging.info(f'stretch_t_mel: {stretch_t_mel.shape}')
+
+        new_start = start*vel - cut_left_mel_frames * thop
+        new_end = (length_req+con*vel) - cut_left_mel_frames * thop
+        logging.info(f'new_start: {new_start}')
+        logging.info(f'new_end: {new_end}')
+        logging.info(f'stretched_t_mel[0]: {stretched_t_mel[0]}')
+        logging.info(f'stretched_t_mel[-1]: {stretched_t_mel[-1]}')
+
+        mel_render = mel_interp(stretch_t_mel)
+        logging.info(f'mel_render: {mel_render.shape}')
+
+        t = np.arange(mel_render.shape[1]) * thop
+        logging.info(f't: {t.shape}')
+        logging.info('Calculating pitch.')
+        # Calculate pitch in MIDI note number terms
+        pitch = self.pitchbend / 100 + self.pitch
+        t_pitch = 60 * np.arange(len(pitch)) / (self.tempo * 96) + new_start
+        pitch_interp = interp.Akima1DInterpolator(t_pitch, pitch)
+        pitch_render = pitch_interp(np.clip(t, new_start, t_pitch[-1]))
+        f0_render = midi_to_hz(pitch_render)
+        logging.info(f'f0_render: {f0_render.shape}')
+
+        logging.info('Cutting mel and f0.')
+
+        if Config.model_type == "ckpt":
+
+            mel_render = torch.from_numpy(mel_render).unsqueeze(0).to(dtype=torch.float32)
+            f0_render = torch.from_numpy(f0_render).unsqueeze(0).to(dtype=torch.float32)
+            logging.info(f'mel_render: {mel_render.shape}')
+            logging.info(f'f0_render: {f0_render.shape}')
+
+            logging.info('Rendering audio.')
+
+            wav_con = vocoder.spec2wav_torch(mel_render.to(Config.device), f0 = f0_render.to(Config.device))
+            render = wav_con[int(new_start * Config.sample_rate):int(new_end * Config.sample_rate)].to('cpu').numpy()
+            logging.info(f'cut_l:{int(new_start * Config.sample_rate)}')
+            logging.info(f'cut_r:{len(wav_con)-int(new_end * Config.sample_rate)}')
+            logging.info(f'mel_l:{(int(new_start * Config.sample_rate)+256)//Config.hop_size}')
+            logging.info(f'mel_r:{(len(wav_con)-int(new_end * Config.sample_rate)+256)//Config.hop_size}')
+
+            logging.info(f'wav_con: {wav_con.shape}')
+            logging.info(f'render: {render.shape}')
+        elif Config.model_type == "onnx":
+            logging.info('Rendering audio.')
+            f0 = f0_render.astype(np.float32)
+            mel = mel_render.astype(np.float32)
+            #给mel和f0添加batched维度
+            mel = np.expand_dims(mel, axis=0).transpose(0, 2, 1)
+            f0 = np.expand_dims(f0, axis=0)
+            input_data = {'mel': mel,'f0': f0,}
+            output = ort_session.run(['waveform'], input_data)[0]
+            wav_con = output[0]
+
+            render = wav_con[int(new_start * Config.sample_rate):int(new_end * Config.sample_rate)]
+            logging.info(f'cut_l:{int(new_start * Config.sample_rate)}')
+            logging.info(f'cut_r:{len(wav_con)-int(new_end * Config.sample_rate)}')
+            logging.info(f'mel_l:{(int(new_start * Config.sample_rate)+256)//Config.hop_size}')
+            logging.info(f'mel_r:{(len(wav_con)-int(new_end * Config.sample_rate)+256)//Config.hop_size}')
+
+            logging.info(f'wav_con: {wav_con.shape}')
+            logging.info(f'render: {render.shape}')
+        else:
+            raise ValueError(f"Unsupported model type: {Config.model_type}")
+        
+
+        render = render / scale
+        new_max = np.max(np.abs(render))
+
+        # normalize using loudness_norm
+        if Config.wave_norm:
+            if "P" in self.flags.keys():
+                p_strength = self.flags['P']
+                if p_strength is not None:
+                    render = loudness_norm(render, Config.sample_rate, peak = -1, loudness=-16.0, block_size=0.400, strength=p_strength)
+                else:
+                    render = loudness_norm(render, Config.sample_rate, peak = -1, loudness=-16.0, block_size=0.400)
+
+        if new_max > Config.peak_limit:
+            render = render / new_max
+        save_wav(self.out_file, render)
+
+def split_arguments(input_string):
+    # Regular expression to match two file paths at the beginning
+    otherargs = input_string.split(' ')[-11:]
+    file_path_strings = ' '.join(input_string.split(' ')[:-11])
+
+    first_file, second_file = file_path_strings.split('.wav ')
+    return [first_file+".wav", second_file] + otherargs
+
+class RequestHandler(BaseHTTPRequestHandler):
+    def do_GET(self):
+        logging.info(self.requestline)
+        self.send_response(200)
+        self.end_headers()
+
+    def do_POST(self):
+        content_length = int(self.headers['Content-Length'])
+        post_data = self.rfile.read(content_length)
+        post_data_string = post_data.decode('utf-8')
+        logging.info(f"post_data_string: {post_data_string}")
+        #try:
+        sliced = split_arguments(post_data_string)
+
+        Resampler(*sliced)
+        '''
+        except Exception as e:
+            trcbk = traceback.format_exc()
+            self.send_response(500)
+            self.send_header('Content-type', 'text/plain')
+            self.end_headers()
+            self.wfile.write(f"An error occurred.\n{trcbk}".encode('utf-8'))
+        self.send_response(200)
+        self.end_headers()
+        '''
+def run(server_class=HTTPServer, handler_class=RequestHandler, port=8572):
+    server_address = ('', port)
+    httpd = server_class(server_address, handler_class)
+    logging.info(f'Starting http server on port {port}...')
+    httpd.serve_forever()
+
+if __name__ == '__main__':
+    if Config.wave_norm:
+        import pyloudnorm as pyln
+    logging.info(f'hachisampler {version}')
+
+    # Load HifiGAN
+    vocoder_path = Path(Config.vocoder_path)
+    onnx_default_path = Path(r"pc_nsf_hifigan_44.1k_hop512_128bin_2025.02.onnx")
+    ckpt_default_path = Path(r"pc_nsf_hifigan_44.1k_hop512_128bin_2025.02\model.ckpt")
+    if not vocoder_path.exists():
+        if ckpt_default_path.exists():
+            vocoder_path = ckpt_default_path
+        elif onnx_default_path.exists():
+            vocoder_path = onnx_default_path
+        else:
+            raise FileNotFoundError("No HifiGAN model found.")
+
+    if vocoder_path.suffix == '.ckpt':
+        from nsf_hifigan import NsfHifiGAN
+        Config.model_type = 'ckpt'
+        vocoder = NsfHifiGAN(model_path=vocoder_path)
+        vocoder.to_device(Config.device)
+        logging.info(f'Loaded HifiGAN: {vocoder}')
+    elif vocoder_path.suffix == '.onnx':
+        import onnxruntime
+        Config.model_type = 'onnx'
+        ort_session = onnxruntime.InferenceSession(str(vocoder_path),providers=['DmlExecutionProvider', 'CPUExecutionProvider'])
+        logging.info(f'Loaded HifiGAN: {vocoder_path}')
+    else:
+        Config.model_type = vocoder_path.suffix
+        raise ValueError(f'Invalid model type: {Config.model_type}')
+    
+    hnsep_model, hnsep_model_args = load_sep_model(Config.hnsep_model_path, Config.device)
+    logging.info(f'Loaded HN-SEP: {Config.hnsep_model_path}')
+
+    melAnalysis = PitchAdjustableMelSpectrogram(
+        sample_rate=Config.sample_rate, 
+        n_fft=Config.n_fft, 
+        win_length=Config.win_size, 
+        hop_length=Config.origin_hop_size, 
+        f_min=Config.mel_fmin, 
+        f_max=Config.mel_fmax,
+        n_mels=Config.n_mels
+        )
+    # Start server
+    try:
+        run()
+    except Exception as e:
+        name = e.__class__.__name__
+        if name == 'TypeError':
+            logging.info(help_string)
+        else:
+            raise e